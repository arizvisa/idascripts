# some general python modules
import __builtin__,sys,imp
import os,logging,_idaapi as idaapi,ctypes

library = ctypes.WinDLL if os.name == 'nt' else ctypes.CDLL

# grab ida's user directory and remove from path since we use meta_path to locate api modules
root = idaapi.get_user_idadir()
sys.path.remove(root)

class internal_path(object):
    '''Add all files within a subdirectory as submodule to a module'''
    imp = imp

    @staticmethod
    def new_module(name, doc=None, submodules={}):
        '''Create a base module containing the specified submodules'''
        module = type(__import__('__builtin__'))
        result = module(name, doc)
        for name,value in submodules.iteritems():
            setattr(result, name, value)
        return result

    def __init__(self, directory, fullname=None, filter=lambda name:name, doc=None):
        self.path = os.path.realpath(directory)
        self.api = {}
        result = []
        for p in os.listdir(self.path):
            (name,ext) = os.path.splitext(p)
            modulepath,modulename = os.path.join(self.path,p),filter(name)
            if ext == '.py' and modulename:
                self.api[modulename] = self.imp.find_module(name, [self.path])
                result.append((modulename,modulepath))
            continue
        if doc is None:
            doc = '\n'.join('%s -- %s'%(n,p) for n,p in result)
        self.__name__,self.__doc__ = fullname,doc
        return

    def find_module(self, fullname, path=None):
        if self.__name__ and fullname == self.__name__:
            return self
        return self if fullname in self.api.viewkeys() else None

    def load_module(self, fullname):
        if self.__name__:
            submodules = {name : self.imp.load_module(name,*location) for name,location in self.api.iteritems()}
            return self.new_module(self.__name__, self.__doc__, submodules)
        return self.imp.load_module(fullname, *self.api[fullname])

class internal_object(object):
    def __init__(self, name, object):
        self.name,self.object = name,object

    def find_module(self, fullname, path=None):
        return self if path is None and fullname == self.name else None
    def load_module(self, fullname):
        assert fullname == self.name
        return self.object

# ida's native api
sys.meta_path.append( internal_object('ida',library('ida.wll')) )

# private api
sys.meta_path.append( internal_path(os.path.join(root,'base'), 'internal', lambda s: s[1:] if s.startswith('_') else None) )

# public api
sys.meta_path.append( internal_path(os.path.join(root,'base'), filter=lambda s: None if s.startswith('_') else s) )
sys.meta_path.append( internal_path(os.path.join(root,'misc')) )

# user and application api's
for n in ('custom','app'):
    sys.meta_path.append( internal_path(os.path.join(root,n), n) )

# temporarily root namespace
__root__ = imp.load_source('__root__', os.path.join(root,'__root__.py'))

# empty out idapython's namespace
map(globals().pop, filter(lambda(_):not _.startswith('_'),globals().copy().keys()))

# re-populate with a default namespace and empty out our variable
globals().update(__root__.__dict__)
globals().pop('__root__')

# try and execute our user's idapythonrc.py
try:
<<<<<<< HEAD
    # execute user's .pythonrc and .idapythonrc in one go
    if __import__('user').home:
        execfile(__import__('os').path.join(__import__('user').home, 'idapythonrc.py'))

except ImportError:
    # otherwise try to figure it out without tainting the namespace
    try:
        if __import__('os').getenv('HOME'):
            execfile(__import__('os').path.join(__import__('os').getenv('HOME'), 'idapythonrc.py'))
        elif __import__('os').getenv('USERPROFILE'):
            execfile(__import__('os').path.join(__import__('os').getenv('USERPROFILE'), 'idapythonrc.py'))
        else:
            raise OSError('Unable to figure out home directory')
        pass
    except IOError:
        __import__('logging').warn('No idapythonrc.py file found in home directory')
=======
    if os.getenv('HOME'):
        execfile(os.path.join(os.getenv('HOME'), 'idapythonrc.py'))
    elif os.getenv('USERPROFILE'):
        execfile(os.path.join(os.getenv('USERPROFILE'), 'idapythonrc.py'))
    else:
        raise OSError('Unable to figure out home directory')
    pass
except IOError:
    __import__('logging').warn('No idapythonrc.py file found in home directory')
>>>>>>> da399c32

except Exception, e:
    print 'warning: Unexpected exception %s raised'% repr(e)
    __import__('traceback').print_exc()
<|MERGE_RESOLUTION|>--- conflicted
+++ resolved
@@ -1,118 +1,107 @@
-# some general python modules
-import __builtin__,sys,imp
-import os,logging,_idaapi as idaapi,ctypes
-
-library = ctypes.WinDLL if os.name == 'nt' else ctypes.CDLL
-
-# grab ida's user directory and remove from path since we use meta_path to locate api modules
-root = idaapi.get_user_idadir()
-sys.path.remove(root)
-
-class internal_path(object):
-    '''Add all files within a subdirectory as submodule to a module'''
-    imp = imp
-
-    @staticmethod
-    def new_module(name, doc=None, submodules={}):
-        '''Create a base module containing the specified submodules'''
-        module = type(__import__('__builtin__'))
-        result = module(name, doc)
-        for name,value in submodules.iteritems():
-            setattr(result, name, value)
-        return result
-
-    def __init__(self, directory, fullname=None, filter=lambda name:name, doc=None):
-        self.path = os.path.realpath(directory)
-        self.api = {}
-        result = []
-        for p in os.listdir(self.path):
-            (name,ext) = os.path.splitext(p)
-            modulepath,modulename = os.path.join(self.path,p),filter(name)
-            if ext == '.py' and modulename:
-                self.api[modulename] = self.imp.find_module(name, [self.path])
-                result.append((modulename,modulepath))
-            continue
-        if doc is None:
-            doc = '\n'.join('%s -- %s'%(n,p) for n,p in result)
-        self.__name__,self.__doc__ = fullname,doc
-        return
-
-    def find_module(self, fullname, path=None):
-        if self.__name__ and fullname == self.__name__:
-            return self
-        return self if fullname in self.api.viewkeys() else None
-
-    def load_module(self, fullname):
-        if self.__name__:
-            submodules = {name : self.imp.load_module(name,*location) for name,location in self.api.iteritems()}
-            return self.new_module(self.__name__, self.__doc__, submodules)
-        return self.imp.load_module(fullname, *self.api[fullname])
-
-class internal_object(object):
-    def __init__(self, name, object):
-        self.name,self.object = name,object
-
-    def find_module(self, fullname, path=None):
-        return self if path is None and fullname == self.name else None
-    def load_module(self, fullname):
-        assert fullname == self.name
-        return self.object
-
-# ida's native api
-sys.meta_path.append( internal_object('ida',library('ida.wll')) )
-
-# private api
-sys.meta_path.append( internal_path(os.path.join(root,'base'), 'internal', lambda s: s[1:] if s.startswith('_') else None) )
-
-# public api
-sys.meta_path.append( internal_path(os.path.join(root,'base'), filter=lambda s: None if s.startswith('_') else s) )
-sys.meta_path.append( internal_path(os.path.join(root,'misc')) )
-
-# user and application api's
-for n in ('custom','app'):
-    sys.meta_path.append( internal_path(os.path.join(root,n), n) )
-
-# temporarily root namespace
-__root__ = imp.load_source('__root__', os.path.join(root,'__root__.py'))
-
-# empty out idapython's namespace
-map(globals().pop, filter(lambda(_):not _.startswith('_'),globals().copy().keys()))
-
-# re-populate with a default namespace and empty out our variable
-globals().update(__root__.__dict__)
-globals().pop('__root__')
-
-# try and execute our user's idapythonrc.py
-try:
-<<<<<<< HEAD
-    # execute user's .pythonrc and .idapythonrc in one go
-    if __import__('user').home:
-        execfile(__import__('os').path.join(__import__('user').home, 'idapythonrc.py'))
-
-except ImportError:
-    # otherwise try to figure it out without tainting the namespace
-    try:
-        if __import__('os').getenv('HOME'):
-            execfile(__import__('os').path.join(__import__('os').getenv('HOME'), 'idapythonrc.py'))
-        elif __import__('os').getenv('USERPROFILE'):
-            execfile(__import__('os').path.join(__import__('os').getenv('USERPROFILE'), 'idapythonrc.py'))
-        else:
-            raise OSError('Unable to figure out home directory')
-        pass
-    except IOError:
-        __import__('logging').warn('No idapythonrc.py file found in home directory')
-=======
-    if os.getenv('HOME'):
-        execfile(os.path.join(os.getenv('HOME'), 'idapythonrc.py'))
-    elif os.getenv('USERPROFILE'):
-        execfile(os.path.join(os.getenv('USERPROFILE'), 'idapythonrc.py'))
-    else:
-        raise OSError('Unable to figure out home directory')
-    pass
-except IOError:
-    __import__('logging').warn('No idapythonrc.py file found in home directory')
->>>>>>> da399c32
-
-except Exception, e:
-    print 'warning: Unexpected exception %s raised'% repr(e)
-    __import__('traceback').print_exc()
+# some general python modules
+import __builtin__,sys,imp
+import os,logging,_idaapi as idaapi,ctypes
+
+library = ctypes.WinDLL if os.name == 'nt' else ctypes.CDLL
+
+# grab ida's user directory and remove from path since we use meta_path to locate api modules
+root = idaapi.get_user_idadir()
+sys.path.remove(root)
+
+class internal_path(object):
+    '''Add all files within a subdirectory as submodule to a module'''
+    imp = imp
+
+    @staticmethod
+    def new_module(name, doc=None, submodules={}):
+        '''Create a base module containing the specified submodules'''
+        module = type(__import__('__builtin__'))
+        result = module(name, doc)
+        for name,value in submodules.iteritems():
+            setattr(result, name, value)
+        return result
+
+    def __init__(self, directory, fullname=None, filter=lambda name:name, doc=None):
+        self.path = os.path.realpath(directory)
+        self.api = {}
+        result = []
+        for p in os.listdir(self.path):
+            (name,ext) = os.path.splitext(p)
+            modulepath,modulename = os.path.join(self.path,p),filter(name)
+            if ext == '.py' and modulename:
+                self.api[modulename] = self.imp.find_module(name, [self.path])
+                result.append((modulename,modulepath))
+            continue
+        if doc is None:
+            doc = '\n'.join('%s -- %s'%(n,p) for n,p in result)
+        self.__name__,self.__doc__ = fullname,doc
+        return
+
+    def find_module(self, fullname, path=None):
+        if self.__name__ and fullname == self.__name__:
+            return self
+        return self if fullname in self.api.viewkeys() else None
+
+    def load_module(self, fullname):
+        if self.__name__:
+            submodules = {name : self.imp.load_module(name,*location) for name,location in self.api.iteritems()}
+            return self.new_module(self.__name__, self.__doc__, submodules)
+        return self.imp.load_module(fullname, *self.api[fullname])
+
+class internal_object(object):
+    def __init__(self, name, object):
+        self.name,self.object = name,object
+
+    def find_module(self, fullname, path=None):
+        return self if path is None and fullname == self.name else None
+    def load_module(self, fullname):
+        assert fullname == self.name
+        return self.object
+
+# ida's native api
+sys.meta_path.append( internal_object('ida',library('ida.wll')) )
+
+# private api
+sys.meta_path.append( internal_path(os.path.join(root,'base'), 'internal', lambda s: s[1:] if s.startswith('_') else None) )
+
+# public api
+sys.meta_path.append( internal_path(os.path.join(root,'base'), filter=lambda s: None if s.startswith('_') else s) )
+sys.meta_path.append( internal_path(os.path.join(root,'misc')) )
+
+# user and application api's
+for n in ('custom','app'):
+    sys.meta_path.append( internal_path(os.path.join(root,n), n) )
+
+# temporarily root namespace
+__root__ = imp.load_source('__root__', os.path.join(root,'__root__.py'))
+
+# empty out idapython's namespace
+map(globals().pop, filter(lambda(_):not _.startswith('_'),globals().copy().keys()))
+
+# re-populate with a default namespace and empty out our variable
+globals().update(__root__.__dict__)
+globals().pop('__root__')
+
+# try and execute our user's idapythonrc.py
+try:
+    try:
+        # execute user's .pythonrc and .idapythonrc in one go
+        if __import__('user').home:
+            execfile(__import__('os').path.join(__import__('user').home, 'idapythonrc.py'))
+
+    except ImportError:
+        # otherwise try to figure it out without tainting the namespace
+        if __import__('os').getenv('HOME'):
+            execfile(__import__('os').path.join(__import__('os').getenv('HOME'), 'idapythonrc.py'))
+        elif __import__('os').getenv('USERPROFILE'):
+            execfile(__import__('os').path.join(__import__('os').getenv('USERPROFILE'), 'idapythonrc.py'))
+        else:
+            raise OSError('Unable to figure out home directory')
+        pass
+
+except IOError:
+    __import__('logging').warn('No idapythonrc.py file found in home directory')
+
+except Exception, e:
+    print 'warning: Unexpected exception %s raised'% repr(e)
+    __import__('traceback').print_exc()